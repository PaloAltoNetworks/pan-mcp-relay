"""
Tool Registry Module

This module provides the ToolRegistry class for managing and caching internal tools
with expiration-based refresh logic and efficient lookup capabilities.
"""

from datetime import datetime, timedelta
from typing import Dict, List, Optional
import json
import logging

<<<<<<< HEAD
from pan_aisecurity_mcp.mcp_relay.constants import TOOL_REGISTRY_CACHE_EXPIRY_DEFAULT, UNIX_EPOCH
=======
from pan_aisecurity_mcp.mcp_relay.constants import (
    TOOL_REGISTRY_CACHE_EXPIRY_DEFAULT,
    UNIX_EPOCH,
)
>>>>>>> 16c40805
from pan_aisecurity_mcp.mcp_relay.tool import InternalTool, ToolState
from pan_aisecurity_mcp.mcp_relay.exceptions import AISecMcpRelayException, ErrorType


logger = logging.getLogger(__name__)


class ToolRegistry:
    """
    A registry for managing and caching internal tools with expiration-based refresh logic.

    The ToolRegistry maintains collections of tools, provides filtering capabilities,
    and includes caching mechanisms to optimize performance. It supports operations
    like retrieving available tools, mapping tools by server, and tool lookup by hash.

    Attributes:
        internal_tool_list: Complete list of all registered internal tools
        available_tool_list: Filtered list containing only enabled tools
        hash_to_tool_map: Dictionary mapping MD5 hashes to tools for quick lookup
    """

    def __init__(
        self, tool_registry_cache_expiry: int = TOOL_REGISTRY_CACHE_EXPIRY_DEFAULT
    ) -> None:
        """
        Initialize the ToolRegistry with empty collections and cache settings.

        Args:

            tool_registry_cache_expiry: Cache expiration time in seconds
                                      (default: TOOL_REGISTRY_CACHE_EXPIRY_DEFAULT seconds)

        Raises:
            AISecMcpRelayException: VALIDATION_ERROR: If cache expiry is invalid
        """
        if tool_registry_cache_expiry <= 0:
            raise AISecMcpRelayException(
                "Tool registry cache expiry must be a positive integer",
                ErrorType.VALIDATION_ERROR,
            )

        self._internal_tool_list: List[InternalTool] = []
        self._available_tool_list: List[InternalTool] = []
        self._hash_to_tool_map: Dict[str, InternalTool] = {}
        self._last_updated_at: datetime = UNIX_EPOCH
        self._expiry_in_seconds: int = tool_registry_cache_expiry

        logger.info(
            "Tool registry initialized with cache expiry %d seconds.",
            self._expiry_in_seconds,
        )

    def update_registry(self, internal_tool_list: List[InternalTool]) -> None:
        """
        Update the registry with a new list of tools and refresh all internal collections.

        This method replaces the current tool list, rebuilds the available tools filter,
        updates the hash-to-tool mapping, and refreshes the last updated timestamp.

        Args:
            internal_tool_list: New list of InternalTool objects to register

        Raises:
            AISecMcpRelayException: VALIDATION_ERROR: If internal_tool_list is None or invalid
                                    RegistryError: If registry update operation fails
        """
        if internal_tool_list is None:
            raise AISecMcpRelayException(
                "Tool list cannot be None", ErrorType.VALIDATION_ERROR
            )

        if not isinstance(internal_tool_list, list):
            raise AISecMcpRelayException(
                "Tool list must be a list", ErrorType.VALIDATION_ERROR
            )

        try:
            self._internal_tool_list = internal_tool_list
            self._update_available_tools()
            self._update_hash_mapping()
            self._last_updated_at = datetime.now()

            logger.info(
                "Tool registry updated at %s with %d tools (%d available).",
                self._last_updated_at,
                len(self._internal_tool_list),
                len(self._available_tool_list),
            )
        except Exception as e:
            raise AISecMcpRelayException(
                f"Failed to update tool registry {e}", ErrorType.TOOL_REGISTRY_ERROR
            )

    def _update_available_tools(self) -> None:
        """Update the available tools list with only enabled tools."""
        self._available_tool_list = [
            tool for tool in self._internal_tool_list if tool.state == ToolState.ENABLED
        ]

    def _update_hash_mapping(self) -> None:
        """Update the hash-to-tool mapping for quick lookups."""
        self._hash_to_tool_map.clear()
        for tool in self._internal_tool_list:
            if tool.md5_hash:  # Ensure hash exists
                self._hash_to_tool_map[tool.md5_hash] = tool

    def is_registry_outdated(self) -> bool:
        """
        Check if the registry cache has expired and needs to be refreshed.

        Returns:
            bool: True if the registry is outdated (past expiry time), False otherwise
        """
        time_elapsed = datetime.now() - self._last_updated_at
        return time_elapsed > timedelta(seconds=self._expiry_in_seconds)

    def get_available_tools(self) -> List[InternalTool]:
        """
        Retrieve all tools that are currently in the ENABLED state.

        Returns:
            List[InternalTool]: List of enabled tools available for use
        """
        return self._available_tool_list

    def get_all_tools(self) -> List[InternalTool]:
        """
        Retrieve the complete list of all registered tools regardless of state.

        Returns:
            List[InternalTool]: Complete list of all tools in the registry
        """
        return self._internal_tool_list

    def get_tool_by_hash(self, md5_hash: str) -> Optional[InternalTool]:
        """
        Look up a specific tool using its MD5 hash identifier.

        Provides fast O(1) lookup for tools when the hash is known,
        useful for tool identification and retrieval operations.

        Args:
            md5_hash: The MD5 hash string identifying the desired tool

        Returns:
            Optional[InternalTool]: The tool object if found, None if hash doesn't exist

        Raises:
            ValidationError: If md5_hash is invalid
        """
        if not isinstance(md5_hash, str):
            raise AISecMcpRelayException(
                "MD5 hash must be a string", ErrorType.VALIDATION_ERROR
            )

        if not md5_hash:
            return None

        return self._hash_to_tool_map.get(md5_hash)

    def get_server_tool_map(self) -> Dict[str, List[InternalTool]]:
        """
        Group all tools by their server name for organized access.

        Creates a mapping where each server name points to a list of tools
        that belong to that server, including both enabled and disabled tools.

        Returns:
            Dict[str, List[InternalTool]]: Dictionary mapping server names to their tool lists
        """
        server_tool_map: Dict[str, List[InternalTool]] = {}

        for tool in self._internal_tool_list:
            server_name = tool.server_name
            if server_name not in server_tool_map:
                server_tool_map[server_name] = []
            server_tool_map[server_name].append(tool)

        return server_tool_map

    def get_server_tool_map_json(self) -> str:
        """
        Get the server-to-tools mapping as a JSON string representation.

        Converts the server tool mapping to a nested JSON structure where
        each server's tools are serialized as JSON strings within the main JSON object.

        Returns:
            str: JSON string containing the server-to-tools mapping with pretty formatting

        Raises:
            AISecMcpRelayException: json.JSONEncodeError: If tools cannot be serialized to JSON
        """
        try:
            server_tool_map = self.get_server_tool_map()
<<<<<<< HEAD
            serializable = {
                server_name: [tool.model_dump() for tool in tool_list]
                for server_name, tool_list in server_tool_map.items()
            }
            return json.dumps(serializable, indent=2, ensure_ascii=False)
        
=======
            server_tools_json_map: Dict[str, str] = {}

            for server_name, tools in server_tool_map.items():
                tools_dict_list = [tool.to_dict() for tool in tools]
                server_tools_json_map[server_name] = json.dumps(
                    tools_dict_list, indent=2, ensure_ascii=False
                )

            return json.dumps(server_tools_json_map, indent=2, ensure_ascii=False)

>>>>>>> 16c40805
        except (AttributeError, TypeError) as e:
            logger.error("Failed to serialize tools to JSON: %s", e)
            raise AISecMcpRelayException(
                f"Tool serialization failed {e}", ErrorType.TOOL_REGISTRY_ERROR
            )

    def get_registry_stats(self) -> Dict[str, any]:
        """
        Get statistics about the current registry state.

        Returns:
            Dict[str, any]: Dictionary containing registry statistics
        """
        server_count = len(set(tool.server_name for tool in self._internal_tool_list))

        return {
            "total_tools": len(self._internal_tool_list),
            "available_tools": len(self._available_tool_list),
            "server_count": server_count,
            "last_updated": self._last_updated_at.isoformat(),
            "is_outdated": self.is_registry_outdated(),
            "cache_expiry_seconds": self._expiry_in_seconds,
        }

    def clear_registry(self) -> None:
        """
        Clear all tools from the registry and reset timestamps.
        """
        self._internal_tool_list.clear()
        self._available_tool_list.clear()
        self._hash_to_tool_map.clear()
        self._last_updated_at = UNIX_EPOCH

        logger.info("Tool registry cleared.")

    def __len__(self) -> int:
        """Return the total number of tools in the registry."""
        return len(self._internal_tool_list)

    def __contains__(self, md5_hash: str) -> bool:
        """Check if a tool with the given hash exists in the registry."""
        return md5_hash in self._hash_to_tool_map

    def __repr__(self) -> str:
        """Return string representation of the registry."""
        return (
            f"ToolRegistry(total_tools={len(self._internal_tool_list)}, "
            f"available_tools={len(self._available_tool_list)}, "
            f"last_updated={self._last_updated_at})"
        )<|MERGE_RESOLUTION|>--- conflicted
+++ resolved
@@ -10,14 +10,10 @@
 import json
 import logging
 
-<<<<<<< HEAD
-from pan_aisecurity_mcp.mcp_relay.constants import TOOL_REGISTRY_CACHE_EXPIRY_DEFAULT, UNIX_EPOCH
-=======
 from pan_aisecurity_mcp.mcp_relay.constants import (
     TOOL_REGISTRY_CACHE_EXPIRY_DEFAULT,
     UNIX_EPOCH,
 )
->>>>>>> 16c40805
 from pan_aisecurity_mcp.mcp_relay.tool import InternalTool, ToolState
 from pan_aisecurity_mcp.mcp_relay.exceptions import AISecMcpRelayException, ErrorType
 
@@ -213,14 +209,6 @@
         """
         try:
             server_tool_map = self.get_server_tool_map()
-<<<<<<< HEAD
-            serializable = {
-                server_name: [tool.model_dump() for tool in tool_list]
-                for server_name, tool_list in server_tool_map.items()
-            }
-            return json.dumps(serializable, indent=2, ensure_ascii=False)
-        
-=======
             server_tools_json_map: Dict[str, str] = {}
 
             for server_name, tools in server_tool_map.items():
@@ -231,7 +219,6 @@
 
             return json.dumps(server_tools_json_map, indent=2, ensure_ascii=False)
 
->>>>>>> 16c40805
         except (AttributeError, TypeError) as e:
             logger.error("Failed to serialize tools to JSON: %s", e)
             raise AISecMcpRelayException(
